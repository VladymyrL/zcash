// Copyright (c) 2016 The Zcash developers
// Distributed under the MIT software license, see the accompanying
// file COPYING or http://www.opensource.org/licenses/mit-license.php.

#include "metrics.h"

#include "chainparams.h"
#include "main.h"
#include "ui_interface.h"
#include "util.h"
#include "utiltime.h"
#include "utilmoneystr.h"

#include <boost/thread.hpp>
#include <boost/thread/synchronized_value.hpp>
#include <string>
#include <sys/ioctl.h>
#include <unistd.h>

CCriticalSection cs_metrics;

AtomicCounter transactionsValidated;
AtomicCounter ehSolverRuns;
AtomicCounter solutionTargetChecks;
AtomicCounter minedBlocks;

<<<<<<< HEAD
// Standalone miner counters
AtomicCounter acceptedSolutions;
AtomicCounter rejectedSolutions;
AtomicCounter failedSolutions;
=======
boost::synchronized_value<std::list<uint256>> trackedBlocks;
>>>>>>> eb2e2b70

boost::synchronized_value<std::list<std::string>> messageBox;
boost::synchronized_value<std::string> initMessage;
bool loaded = false;

extern int64_t GetNetworkHashPS(int lookup, int height);

void TrackMinedBlock(uint256 hash)
{
    LOCK(cs_metrics);
    minedBlocks.increment();
    trackedBlocks->push_back(hash);
}

static bool metrics_ThreadSafeMessageBox(const std::string& message,
                                      const std::string& caption,
                                      unsigned int style)
{
    std::string strCaption;
    // Check for usage of predefined caption
    switch (style) {
    case CClientUIInterface::MSG_ERROR:
        strCaption += _("Error");
        break;
    case CClientUIInterface::MSG_WARNING:
        strCaption += _("Warning");
        break;
    case CClientUIInterface::MSG_INFORMATION:
        strCaption += _("Information");
        break;
    default:
        strCaption += caption; // Use supplied caption (can be empty)
    }

    boost::strict_lock_ptr<std::list<std::string>> u = messageBox.synchronize();
    u->push_back(strCaption + ": " + message);
    if (u->size() > 5) {
        u->pop_back();
    }
}

static void metrics_InitMessage(const std::string& message)
{
    *initMessage = message;
}

void ConnectMetricsScreen()
{
    uiInterface.ThreadSafeMessageBox.disconnect_all_slots();
    uiInterface.ThreadSafeMessageBox.connect(metrics_ThreadSafeMessageBox);
    uiInterface.InitMessage.disconnect_all_slots();
    uiInterface.InitMessage.connect(metrics_InitMessage);
}

int printNetworkStats()
{
    LOCK2(cs_main, cs_vNodes);

    std::cout << "           " << _("Block height") << " | " << chainActive.Height() << std::endl;
    std::cout << "  " << _("Network solution rate") << " | " << GetNetworkHashPS(120, -1) << " Sol/s" << std::endl;
    std::cout << "            " << _("Connections") << " | " << vNodes.size() << std::endl;
    std::cout << std::endl;

    return 4;
}

int printMiningStatus(bool mining)
{
    // Number of lines that are always displayed
    int lines = 1;

    if (mining) {
        int nThreads = GetArg("-genproclimit", 1);
        if (nThreads < 0) {
            // In regtest threads defaults to 1
            if (Params().DefaultMinerThreads())
                nThreads = Params().DefaultMinerThreads();
            else
                nThreads = boost::thread::hardware_concurrency();
        }
        std::cout << strprintf(_("You are mining with the %s solver on %d threads."),
                               GetArg("-equihashsolver", "default"), nThreads) << std::endl;
        lines++;
    } else {
        std::cout << _("You are currently not mining.") << std::endl;
        std::cout << _("To enable mining, add 'gen=1' to your zcash.conf and restart.") << std::endl;
        lines += 2;
    }
    std::cout << std::endl;

    return lines;
}

int printMetrics(size_t cols, int64_t nStart, bool mining)
{
    // Number of lines that are always displayed
    int lines = 3;

    // Calculate uptime
    int64_t uptime = GetTime() - nStart;
    int days = uptime / (24 * 60 * 60);
    int hours = (uptime - (days * 24 * 60 * 60)) / (60 * 60);
    int minutes = (uptime - (((days * 24) + hours) * 60 * 60)) / 60;
    int seconds = uptime - (((((days * 24) + hours) * 60) + minutes) * 60);

    // Display uptime
    std::string duration;
    if (days > 0) {
        duration = strprintf(_("%d days, %d hours, %d minutes, %d seconds"), days, hours, minutes, seconds);
    } else if (hours > 0) {
        duration = strprintf(_("%d hours, %d minutes, %d seconds"), hours, minutes, seconds);
    } else if (minutes > 0) {
        duration = strprintf(_("%d minutes, %d seconds"), minutes, seconds);
    } else {
        duration = strprintf(_("%d seconds"), seconds);
    }
    std::string strDuration = strprintf(_("Since starting this node %s ago:"), duration);
    std::cout << strDuration << std::endl;
    lines += (strDuration.size() / cols);

    int validated = transactionsValidated.get();
    std::cout << "- " << strprintf(_("You have validated %d transactions"), validated);
    if (validated > 0) {
        std::cout << "!";
    } else {
        std::cout << "...";
    }
    std::cout << std::endl;

    if (mining && loaded) {
        double solps = uptime > 0 ? (double)solutionTargetChecks.get() / uptime : 0;
        std::string strSolps = strprintf("%.4f Sol/s", solps);
        std::cout << "- " << strprintf(_("You have contributed %s on average to the network solution rate."), strSolps) << std::endl;
        std::cout << "- " << strprintf(_("You have completed %d Equihash solver runs."), ehSolverRuns.get()) << std::endl;
        lines += 2;

<<<<<<< HEAD
        int accepted = acceptedSolutions.get();
        int rejected = rejectedSolutions.get();
        int failed   = failedSolutions.get();
        int total = accepted + rejected + failed;
        if (total > 0) {
            std::cout << "- " << strprintf(_("You have submitted %d solutions!"), total) << std::endl;
            std::cout << "  " << strprintf(_("Accepted: %d, Rejected: %d, Failed: %d"), accepted, rejected, failed) << std::endl;
            lines += 2;
        }

        int mined = minedBlocks.get();
=======
        int mined = 0;
        int orphaned = 0;
        CAmount immature {0};
        CAmount mature {0};
        {
            LOCK2(cs_main, cs_metrics);
            boost::strict_lock_ptr<std::list<uint256>> u = trackedBlocks.synchronize();
            auto consensusParams = Params().GetConsensus();
            auto tipHeight = chainActive.Height();

            // Update orphans and calculate subsidies
            std::list<uint256>::iterator it = u->begin();
            while (it != u->end()) {
                auto hash = *it;
                if (mapBlockIndex.count(hash) > 0 &&
                        chainActive.Contains(mapBlockIndex[hash])) {
                    int height = mapBlockIndex[hash]->nHeight;
                    CAmount subsidy = GetBlockSubsidy(height, consensusParams);
                    if ((height > 0) && (height <= consensusParams.GetLastFoundersRewardBlockHeight())) {
                        subsidy -= subsidy/5;
                    }
                    if (std::max(0, COINBASE_MATURITY - (tipHeight - height)) > 0) {
                        immature += subsidy;
                    } else {
                        mature += subsidy;
                    }
                    it++;
                } else {
                    it = u->erase(it);
                }
            }

            mined = minedBlocks.get();
            orphaned = mined - u->size();
        }

>>>>>>> eb2e2b70
        if (mined > 0) {
            std::string units = Params().CurrencyUnits();
            std::cout << "- " << strprintf(_("You have mined %d blocks!"), mined) << std::endl;
            std::cout << "  "
                      << strprintf(_("Orphaned: %d blocks, Immature: %u %s, Mature: %u %s"),
                                     orphaned,
                                     FormatMoney(immature), units,
                                     FormatMoney(mature), units)
                      << std::endl;
            lines += 2;
        }
    }
    std::cout << std::endl;

    return lines;
}

int printMessageBox(size_t cols)
{
    boost::strict_lock_ptr<std::list<std::string>> u = messageBox.synchronize();

    if (u->size() == 0) {
        return 0;
    }

    int lines = 2 + u->size();
    std::cout << _("Messages:") << std::endl;
    for (auto it = u->cbegin(); it != u->cend(); ++it) {
        std::cout << *it << std::endl;
        // Handle wrapped lines
        lines += (it->size() / cols);
    }
    std::cout << std::endl;
    return lines;
}

int printInitMessage()
{
    if (loaded) {
        return 0;
    }

    std::string msg = *initMessage;
    std::cout << _("Init message:") << " " << msg << std::endl;
    std::cout << std::endl;

    if (msg == _("Done loading")) {
        loaded = true;
    }

    return 2;
}

void ThreadShowMetricsScreen(bool standaloneMiner)
{
    // Make this thread recognisable as the metrics screen thread
    RenameThread("zcash-metrics-screen");

    // Clear screen
    std::cout << "\e[2J";

    // Print art
    std::cout << METRICS_ART << std::endl;
    std::cout << std::endl;

    // Thank you text
    if (standaloneMiner) {
        std::cout << _("Thank you for running a Zcash miner!") << std::endl;
        std::cout << _("You're helping to strengthen the network :)") << std::endl;
    } else {
        std::cout << _("Thank you for running a Zcash node!") << std::endl;
        std::cout << _("You're helping to strengthen the network and contributing to a social good :)") << std::endl;
    }
    std::cout << std::endl;

<<<<<<< HEAD
    // Miner status
    bool mining = standaloneMiner || GetBoolArg("-gen", false);
    printMiningStatus(mining);

=======
>>>>>>> eb2e2b70
    // Count uptime
    int64_t nStart = GetTime();

    while (true) {
        // Number of lines that are always displayed
        int lines = 1;
        int cols = 80;

        // Get current window size
        if (isatty(STDOUT_FILENO)) {
            struct winsize w;
            w.ws_col = 0;
            if (ioctl(STDOUT_FILENO, TIOCGWINSZ, &w) != -1 && w.ws_col != 0) {
                cols = w.ws_col;
            }
        }

        // Erase below current position
        std::cout << "\e[J";

        // Miner status
        bool mining = GetBoolArg("-gen", false);

        if (loaded) {
            lines += printNetworkStats();
        }
        lines += printMiningStatus(mining);
        lines += printMetrics(cols, nStart, mining);
        lines += printMessageBox(cols);
        lines += printInitMessage();

        // Explain how to exit
        std::cout << "[" << _("Press Ctrl+C to exit") << "] [" << _("Set 'showmetrics=0' to hide") << "]" << std::endl;;

        boost::this_thread::interruption_point();
        MilliSleep(1000);

        // Return to the top of the updating section
        std::cout << "\e[" << lines << "A";
    }
}<|MERGE_RESOLUTION|>--- conflicted
+++ resolved
@@ -24,14 +24,12 @@
 AtomicCounter solutionTargetChecks;
 AtomicCounter minedBlocks;
 
-<<<<<<< HEAD
+boost::synchronized_value<std::list<uint256>> trackedBlocks;
+
 // Standalone miner counters
 AtomicCounter acceptedSolutions;
 AtomicCounter rejectedSolutions;
 AtomicCounter failedSolutions;
-=======
-boost::synchronized_value<std::list<uint256>> trackedBlocks;
->>>>>>> eb2e2b70
 
 boost::synchronized_value<std::list<std::string>> messageBox;
 boost::synchronized_value<std::string> initMessage;
@@ -168,7 +166,6 @@
         std::cout << "- " << strprintf(_("You have completed %d Equihash solver runs."), ehSolverRuns.get()) << std::endl;
         lines += 2;
 
-<<<<<<< HEAD
         int accepted = acceptedSolutions.get();
         int rejected = rejectedSolutions.get();
         int failed   = failedSolutions.get();
@@ -179,8 +176,6 @@
             lines += 2;
         }
 
-        int mined = minedBlocks.get();
-=======
         int mined = 0;
         int orphaned = 0;
         CAmount immature {0};
@@ -217,7 +212,6 @@
             orphaned = mined - u->size();
         }
 
->>>>>>> eb2e2b70
         if (mined > 0) {
             std::string units = Params().CurrencyUnits();
             std::cout << "- " << strprintf(_("You have mined %d blocks!"), mined) << std::endl;
@@ -293,13 +287,6 @@
     }
     std::cout << std::endl;
 
-<<<<<<< HEAD
-    // Miner status
-    bool mining = standaloneMiner || GetBoolArg("-gen", false);
-    printMiningStatus(mining);
-
-=======
->>>>>>> eb2e2b70
     // Count uptime
     int64_t nStart = GetTime();
 
@@ -321,7 +308,7 @@
         std::cout << "\e[J";
 
         // Miner status
-        bool mining = GetBoolArg("-gen", false);
+        bool mining = standaloneMiner || GetBoolArg("-gen", false);
 
         if (loaded) {
             lines += printNetworkStats();
